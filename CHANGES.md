<<<<<<< HEAD
**Dependencies:**

- expect v0.13.0 → [0.13.1](https://github.com/mjackson/expect/blob/master/CHANGES.md#v1131)
=======
# 0.4.1 / 2015-12-13

**Fixed:**

- Bad npm package for 0.4.0 - npm was reading the new `files` config from `package.json` in templates for React components/web modules and applying it when packing nwb itself for publishing [[#21](https://github.com/insin/nwb/issues/21)]
>>>>>>> a593e3b6

# 0.4.0 / 2015-12-11

**Added:**

- Added `--fallback` option to `nwb serve`, for serving the index page from any path when developing React apps which use the HTML5 History API [[#16](https://github.com/insin/nwb/issues/16)]
- Added `"engines": {"node": ">=4.0.0"}` to `package.json` - nwb accidentally depends on this because it uses [qs](https://github.com/hapijs/qs) v6 - if it's a problem for you, please create an issue [[#19](https://github.com/insin/nwb/issues/19)]
- Added `files` config to React component/web module `package.json` templates.
  - The `files` config for the React component template assumes that components published to npm with `require()` calls for CSS which ships with it will use a `css/` dir.
- Added a default ES6 build with untranspiled ES6 module usage [[#15](https://github.com/insin/nwb/issues/15)]
  - This is pointed to by `jsnext:main` in project template `package.json` for use by tree-shaking ES6 bundlers.

**Fixed:**

- Added missing `main` config to React component/web module `package.json` templates, pointing at the ES5 build in `lib/`.
- Express middleware wasn't included in npm package.

**Changed:**

- 1.0.0 is now the default version for template projects.

# 0.3.1 / 2015-12-09

**Fixed:**

- Generic `nwb build` was broken for React components/web modules in 0.3.0.

# 0.3.0 / 2015-12-07

**Added:**

- Support for CSS preprocessor plugin packages [[#6](https://github.com/insin/nwb/issues/6)]
  - Loading of configuration objects exported by `'nwb-*'` dependencies found in `package.json`.
  - Creation of style loading pipelines for plugins which provide `cssPreprocessors` configuration.
    - [nwb-less](https://github.com/insin/nwb-less)
    - [nwb-sass](https://github.com/insin/nwb-sass)

**Fixed:**

- Babel config is now passed to Babel when transpiling modules [[#13](https://github.com/insin/nwb/issues/13)]

# 0.2.0 / 2015-12-05

**Added:**

- Express [middleware](https://github.com/insin/nwb/blob/master/docs/Middleware.md#middleware) for running a React app on your own development server using nwb's Webpack config generation [[#8](https://github.com/insin/nwb/issues/8)]

**Changed:**

- Webpack loader config objects are now merged with [webpack-merge](https://github.com/survivejs/webpack-merge); query objects will now be deep merged, with lists occurring at the same position in build and user config being concatenated instead of overwritten.

**Fixed:**

- babel-runtime can now be resolved from nwb's dependencies when using `optional: ['runtime']` Babel config [[#10](https://github.com/insin/nwb/issues/10)]
- Paths to resources required from CSS in React app builds [[#9](https://github.com/insin/nwb/issues/9)]

# 0.1.0 / 2015-12-02

First 0.x release.<|MERGE_RESOLUTION|>--- conflicted
+++ resolved
@@ -1,14 +1,12 @@
-<<<<<<< HEAD
 **Dependencies:**
 
 - expect v0.13.0 → [0.13.1](https://github.com/mjackson/expect/blob/master/CHANGES.md#v1131)
-=======
+
 # 0.4.1 / 2015-12-13
 
 **Fixed:**
 
 - Bad npm package for 0.4.0 - npm was reading the new `files` config from `package.json` in templates for React components/web modules and applying it when packing nwb itself for publishing [[#21](https://github.com/insin/nwb/issues/21)]
->>>>>>> a593e3b6
 
 # 0.4.0 / 2015-12-11
 
